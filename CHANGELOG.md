# Changelog
All notable changes to this project will be documented in this file.

The format is based on [Keep a Changelog](https://keepachangelog.com/en/1.0.0/),
and this project adheres to [Semantic Versioning](https://semver.org/spec/v2.0.0.html).

## [Unreleased]
<<<<<<< HEAD
### Added
- Model field "simple" render with only title, description and sub-form
=======
### Fixed
- `debounce_inputs` is properly passed down to nested submodels
>>>>>>> a7277f0e

## [0.14.5]
### Changed
- Minor styling change on position of Table title
- Table add row is now clientside

### Fixed
- Issue with form_layout validation in field.Model and field.List
- Quantity field issue

## [0.14.4] - 2025-02-04
### Added
- Working right multiplication and division with dataframes

### Fixed
- Nested fields_repr were not being serialised/deserialised properly

## [0.14.3] - 2025-02-03
### Added
- Unit tests for Quantity

### Changed
- Improved pandas support in Quantity
- Moved quantity.pandas to quantity.pandas_engine

## [0.14.2] 2025-01-31
### Added
- `with_download` parameter in Table field

### Changed
- Removed pandas dependency

### Fixed
- Improved robustness of get_subitem_cls with nesting of lists and unions

## [0.14.0] - 2025-01-28
### Changed
- Split dash-pydantic-form and dash-pydantic-utils to allow using the utils without requirinf Dash dependencies

### Added
- `excluded_fields` and `fields_order` available in Model, List and Table fields
- Speed and Acceleration categories in Quantity
- Quantity for arrays and pandas dataframes.

## [0.13.3] - 2025-01-20
### Fixed
- Issue with model_construct_recursive with optional values
- Issue with FormLayout in List and Model fields in discriminated unions

## [0.13.2] - 2025-01-20
### Fixed
- Working list of union in list of union

## [0.13.1] - 2025-01-19
### Added
- `wrapper_kwargs` parameter in List and Dict fields
- `read_only` and `form_cols` passed to FormLayout.render

### Changed
- Improved List and Dict fields structure
- Keyword-only params in FormLayout

## [0.13.0] - 2025-01-18
### Added
- Stored form data can now be restored automatically or with user confirmation
- Added missing translations for a few text items

### Changed
- Sections is deprecated, use FormLayout instead
- FormLayout allows to define custom form layout renderers, default existing layouts are accordion, tabs and steps, as previously

## [0.12.0] - 2025-01-15
### Added
- `fields_order` in `ModelForm` to allow changing the fields order without sections nor re-arranging the model fields
- Allow to update the form content via the ids.form data-update attribute
- Allow to store form edition progress and retrieve it on page load

### Fixed
- Issue with visibility filter when other fields start with the same path prefix

## [0.11.0] - 2024-12-16
### Added
- Possibility to omit ``aio_id`` and/or ``form_id`` in ``ModelForm``'s instanciation so they get auto-generated
- Possibility to use the ModelForm instance ids in a callback
- Discriminated unions at the top level ModelForm
- Dict of discriminated unions

### Fixed
- Table fields required cells are not highlighted when '0' is input
- Sections render_kwargs are properly passed to renderers
- Steps sections additional_steps can be serialised correctly

## [0.10.1] - 2024-12-16
### Fixed
- read_only was forced False on nested form elements when unset on the parent
- read_only working for ChipGroup and MultiSelect
- form_cols is now passed to the form fields which fixes issues with modal renders

## [0.10.0] - 2024-12-04
### Added
- List of discriminated union now available

### Fixed
- QuantityField and TransferList ids inherit from BaseField ids
- fields_repr working for conditional fields on discriminated unions

## [0.9.2] - 2024-12-03
### Added
- Option to change the available number of columns in the form. For backwards compatibility, the default is set to 4.
- Possibility to use a float in fields repr `n_cols`, representing a fraction of the form columns.

### Fixed
- List field allows discriminated models in nesting

## [0.9.1] - 2024-11-19
### Fixed
- Date comparator in Table field works with Datetimes

## [0.9.0] - 2024-11-13
### Added
- Add new components MonthPicker and YearPicker for Table
- Chip and ChipGroup fields

## [0.8.3] - 2024-11-13
### Fixed
- Time field does not need conversion from date hack anymore

### Added
- Ability to pass additional kwargs to the AgGrid instance in Table field

## [0.8.2] - 2024-11-06
### Fixed
- Table with data_getter Selects
- Improved ag-grid cell selector
- Allow passing additional styles to the model form container
- Fix console warning on ForwardRef in table field

## [0.8.0] - 2024-10-28
### Added
- Path field to retrieve of path using fsspec
- Internationalisation of components, with i18n (FR translation available)
- Added unitless quantity, % and ‰

## [0.7.1] - 2024-10-22
### Added
- Option to add unit labels by passing a mapping in QuantityField unit_options

## [0.7.0] - 2024-10-21
### Added
- Quantity field for (value, unit) pairs, allowing auto-conversion for standard units

### Changed
- Improved readonly render for checkboxes and radios

## [0.6.0] - 2024-10-13
### Added
- More dmc inputs: Year, Month, Tags, Rating
- Dynamic options in Table field for select-type columns
- MultiSelect in Table

### Changed
- Color now uses ColorInput rather than ColorPicker

## [0.5.9] - 2024-10-10
### Changed
- Make all values uncontrolled if they come in as None

## [0.5.8] - 2024-10-10
### Fixed
- Ensure MultiSelect only receives strings or it crashes

## [0.5.7] - 2024-10-10
### Changed
- Allow model-specific excluded_fields via 'private_fields' in the model_config

## [0.5.6] - 2024-10-09
### Fixed
- utils issues

## [0.5.5] - 2024-10-09
### Fixed
- utils issues

## [0.5.4] - 2024-10-09
### Fixed
- Issue with List with modal render

## [0.5.3] - 2024-10-06
### Fixed
- Avoid passing None value to dmc component as it errs on some (e.g. MultiSelect)
- Fixed issue with discriminated model when parent is ullable and None

## Changed
- Mode read_only improvements

## [0.5.2] - 2024-10-05
### Changed
- Improved read_only styling

## [0.5.1] - 2024-09-16
### Added
- New Transferlist field allowing custom data fetching based on search input

## [0.5.0] - 2024-09-05
### Added
- Improved warning log for conditional visibility without default
- Datetime and time in table field

### Changed
- Pinned dmc >= 0.14.4 for datetime bugfix
- Renamed `EditableTable` to `Table`, `EditableTable` kept for backwards compatibility and deprecated
- Deprecation warning message for ModelList and EditableTable
- Use dmc 0.14.4 `readOnly` wherever possible rather than the custom made read_only renderer

### Fixed
- Cannot edit key on Dict fields in read_only mode.

## [0.4.0] - 2024-08-16
### Added
- Possibility to set default repr type and kwargs directly in the pydantic model using repr_type and repr_kwargs

## [0.3.6] - 2024-08-14
### Added
- Date an number columns have the proper filter in the editable table

### Fixed
- Filtering the editable table does not remove the data from the form

## [0.3.5] - 2024-07-19
### Fixed
- Nested dict fields were not working and are fixed with added tests

## [0.3.4] - 2024-07-14
### Fixed
- Minor fix for list fields iwht recent discriminated union fixes

## [0.3.3] - 2024-07-13
### Fixed
- Discriminated unions can now have nested models within them
- Discriminated unions can now be part of nested models

### Changed
- Checkbox and switch now have a default of False rather than None
- Changed warning to debug log about ignored args

## [0.3.2] - 2024-07-05
### Fixed
- Remove the need to model_dump("json") in get_model_value which was breaking the fields.List item name str render
- Fixed usage.py on discriminated model

## [0.3.1] - 2024-06-27
### Fixed
- Fixed issues with list fields not updating ids properly
- Fixed from_form_data issue

## [0.3.0] - 2024-06-25
### Changed
- Hidden fields (from conditional visibility) are not returned in form data

### Added
- New `from_form_data` function allowing to use default values on validation error.
- Added `from_form_data` and `get_model_cls` to the main dash_pydantic_form namespace.

## [0.2.2] - 2024-06-25
### Fixed
- Fixed an issue in get_subitem that didn't get the right value for list of scalars

## [0.2.1] - 2024-06-17
### Fixed
- Added missing scalar option for fields.Dict
- Fixed issue with updating modal text in fields.Dict

## [0.2.0] - 2024-06-16
### Added
- Dict field to allow dict[str, scalar] and dict[str, model] field types

### Changed
- Renamed ModelList to List as it allows to do scalar lists as well. ModelList is kept for backwards compatibility

## [0.1.19] - 2024-06-01
### Fixed
- Rm unused dependency flatdict

## [0.1.18] - 2024-06-01
### Fixed
- Issue with ModelList accordion render whereby AccordionItems have the same value
- Issue with scalar list whereby React hydration was messing things, fixed by adding a unique key

## [0.1.17] - 2024-06-01
### Changed
- ModelList add/delete is now done clientside.

## [0.1.16] - 2024-06-01
### Changed
- Improved ModelList styling.

## [0.1.15] - 2024-06-01
### Fixed
- Better handling of ids on the model list when deleting items in the middle of the list.

## [0.1.14] - 2024-06-01
### Added
- List of scalar barebone working, defaulting to the right input for str, numbers, datetimes.

## [0.1.12] - 2024-05-24
### Added
- Allow passing errors to the form to add to inputs, use `Output(ModelForm.ids.errors(MATCH, MATCH), "data")`
- `debounce_inputs` ModelForm argument allowing to debounce all debounce-able fields at once
- Allow passing `input_kwargs` via extra arguments to the field_repr's init

## [0.1.11] - 2024-05-23
### Added
- read_only option on the ModelForm to simply dislpay the values

## [0.1.10] - 2024-05-22
### Added
- fields.Datetime leveraging dmc.DateTimePicker
  NOTE: the PM times are not working atm but a fix is incoming, workaround is to wrap the app with a DatesProvider with timezone=UTC
- ModelForm container_kwargs to pass kwargs to the wrapping Div

### Changed
- fields.Date now leverages dmc.DateInput to allow manually typing the date
- EditableTable now allows to stop editing on click outside

## [0.1.8] - 2024-05-20
### Added
- ModelForm container_kwargs argument

## [0.1.7] - 2024-05-20
### Changed
- Use container query to ensure the columns shrink when the form container is small

## [0.1.6] - 2024-05-20
### Changed
- Always store form specs in in a `ids.form_specs_store`, not just for discriminated unions

## [0.1.5] - 2024-05-20
### Changed
- BREAKING: Moved `excluded_fields` from `Sections` to `ModelForm`

## [0.1.4] - 2024-05-19
### Added
- Allow form submit on Enter press (optional as it may break some field renders and more complex forms)

## [0.1.3] - 2024-05-16
### Added
- Discriminated Model union #2

## [0.1.2] - 2024-05-16
### Added
- MarkdownField
- Fields auto-generated docstrings

## Changed
- Allow Python>=3.10,<3.13 #1

## [0.1.0] - 2024-05-13
### Added
- Working initial version<|MERGE_RESOLUTION|>--- conflicted
+++ resolved
@@ -5,13 +5,11 @@
 and this project adheres to [Semantic Versioning](https://semver.org/spec/v2.0.0.html).
 
 ## [Unreleased]
-<<<<<<< HEAD
 ### Added
 - Model field "simple" render with only title, description and sub-form
-=======
+
 ### Fixed
 - `debounce_inputs` is properly passed down to nested submodels
->>>>>>> a7277f0e
 
 ## [0.14.5]
 ### Changed
