# Changelog
All notable changes to this project will be documented in this file.

The format is based on [Keep a Changelog](https://keepachangelog.com/en/1.0.0/),
and this project adheres to [Semantic Versioning](https://semver.org/spec/v2.0.0.html).

## [Unreleased]
<<<<<<< HEAD
### Changed
- For list items, display the 'name' attribute if it exists before it is synced with callbacks
=======
### Fixed
- Use SerializeAsAny on `form_layout` attribute of List and Model fields
>>>>>>> 5cb6cf72

## [0.15.1] - 2025-03-26
### Fixed
- Edge case for nested fields_repr not working as expected
- Edge case in get_subitem when called on a model built with model_construct (like discriminated unions)

## [0.15.0] - 2025-03-25
### Changed
- Allow Dash 3.0 in deps
- Made some MATCH callbacks prevent_initial_call to avoid performance issues in large forms
  NOTE: This means the __str__ method needs to be defined on the models to get the initial
  name in accordion/modal title for list fields

## [0.14.9] - 2025-03-16
### Fixed
- Working nested fields_repr serialization when using fields.X explicitly

## [0.14.8] - 2025-02-15
### Changed
- Use display rather than opacity on delete buttons to avoid issues on mobile

### Fixed
- Adding to an accordion list opens the added item

## [0.14.7] - 2025-02-12
### Changed
- `debounce` now works on the clientside callback ensuring the whole form changes are debounced
- Deprecated `debounce_inputs` in favor of `debounce`

## [0.14.6] - 2025-02-11
### Added
- Model field "simple" render with only title, description and sub-form

### Changed
- Possibility to pass Components to fields `title` and `description`

### Fixed
- `debounce_inputs` is properly passed down to nested submodels

## [0.14.5] - 2025-02-06
### Changed
- Minor styling change on position of Table title
- Table add row is now clientside

### Fixed
- Issue with form_layout validation in field.Model and field.List
- Quantity field issue

## [0.14.4] - 2025-02-04
### Added
- Working right multiplication and division with dataframes

### Fixed
- Nested fields_repr were not being serialised/deserialised properly

## [0.14.3] - 2025-02-03
### Added
- Unit tests for Quantity

### Changed
- Improved pandas support in Quantity
- Moved quantity.pandas to quantity.pandas_engine

## [0.14.2] 2025-01-31
### Added
- `with_download` parameter in Table field

### Changed
- Removed pandas dependency

### Fixed
- Improved robustness of get_subitem_cls with nesting of lists and unions

## [0.14.0] - 2025-01-28
### Changed
- Split dash-pydantic-form and dash-pydantic-utils to allow using the utils without requirinf Dash dependencies

### Added
- `excluded_fields` and `fields_order` available in Model, List and Table fields
- Speed and Acceleration categories in Quantity
- Quantity for arrays and pandas dataframes.

## [0.13.3] - 2025-01-20
### Fixed
- Issue with model_construct_recursive with optional values
- Issue with FormLayout in List and Model fields in discriminated unions

## [0.13.2] - 2025-01-20
### Fixed
- Working list of union in list of union

## [0.13.1] - 2025-01-19
### Added
- `wrapper_kwargs` parameter in List and Dict fields
- `read_only` and `form_cols` passed to FormLayout.render

### Changed
- Improved List and Dict fields structure
- Keyword-only params in FormLayout

## [0.13.0] - 2025-01-18
### Added
- Stored form data can now be restored automatically or with user confirmation
- Added missing translations for a few text items

### Changed
- Sections is deprecated, use FormLayout instead
- FormLayout allows to define custom form layout renderers, default existing layouts are accordion, tabs and steps, as previously

## [0.12.0] - 2025-01-15
### Added
- `fields_order` in `ModelForm` to allow changing the fields order without sections nor re-arranging the model fields
- Allow to update the form content via the ids.form data-update attribute
- Allow to store form edition progress and retrieve it on page load

### Fixed
- Issue with visibility filter when other fields start with the same path prefix

## [0.11.0] - 2024-12-16
### Added
- Possibility to omit ``aio_id`` and/or ``form_id`` in ``ModelForm``'s instanciation so they get auto-generated
- Possibility to use the ModelForm instance ids in a callback
- Discriminated unions at the top level ModelForm
- Dict of discriminated unions

### Fixed
- Table fields required cells are not highlighted when '0' is input
- Sections render_kwargs are properly passed to renderers
- Steps sections additional_steps can be serialised correctly

## [0.10.1] - 2024-12-16
### Fixed
- read_only was forced False on nested form elements when unset on the parent
- read_only working for ChipGroup and MultiSelect
- form_cols is now passed to the form fields which fixes issues with modal renders

## [0.10.0] - 2024-12-04
### Added
- List of discriminated union now available

### Fixed
- QuantityField and TransferList ids inherit from BaseField ids
- fields_repr working for conditional fields on discriminated unions

## [0.9.2] - 2024-12-03
### Added
- Option to change the available number of columns in the form. For backwards compatibility, the default is set to 4.
- Possibility to use a float in fields repr `n_cols`, representing a fraction of the form columns.

### Fixed
- List field allows discriminated models in nesting

## [0.9.1] - 2024-11-19
### Fixed
- Date comparator in Table field works with Datetimes

## [0.9.0] - 2024-11-13
### Added
- Add new components MonthPicker and YearPicker for Table
- Chip and ChipGroup fields

## [0.8.3] - 2024-11-13
### Fixed
- Time field does not need conversion from date hack anymore

### Added
- Ability to pass additional kwargs to the AgGrid instance in Table field

## [0.8.2] - 2024-11-06
### Fixed
- Table with data_getter Selects
- Improved ag-grid cell selector
- Allow passing additional styles to the model form container
- Fix console warning on ForwardRef in table field

## [0.8.0] - 2024-10-28
### Added
- Path field to retrieve of path using fsspec
- Internationalisation of components, with i18n (FR translation available)
- Added unitless quantity, % and ‰

## [0.7.1] - 2024-10-22
### Added
- Option to add unit labels by passing a mapping in QuantityField unit_options

## [0.7.0] - 2024-10-21
### Added
- Quantity field for (value, unit) pairs, allowing auto-conversion for standard units

### Changed
- Improved readonly render for checkboxes and radios

## [0.6.0] - 2024-10-13
### Added
- More dmc inputs: Year, Month, Tags, Rating
- Dynamic options in Table field for select-type columns
- MultiSelect in Table

### Changed
- Color now uses ColorInput rather than ColorPicker

## [0.5.9] - 2024-10-10
### Changed
- Make all values uncontrolled if they come in as None

## [0.5.8] - 2024-10-10
### Fixed
- Ensure MultiSelect only receives strings or it crashes

## [0.5.7] - 2024-10-10
### Changed
- Allow model-specific excluded_fields via 'private_fields' in the model_config

## [0.5.6] - 2024-10-09
### Fixed
- utils issues

## [0.5.5] - 2024-10-09
### Fixed
- utils issues

## [0.5.4] - 2024-10-09
### Fixed
- Issue with List with modal render

## [0.5.3] - 2024-10-06
### Fixed
- Avoid passing None value to dmc component as it errs on some (e.g. MultiSelect)
- Fixed issue with discriminated model when parent is ullable and None

## Changed
- Mode read_only improvements

## [0.5.2] - 2024-10-05
### Changed
- Improved read_only styling

## [0.5.1] - 2024-09-16
### Added
- New Transferlist field allowing custom data fetching based on search input

## [0.5.0] - 2024-09-05
### Added
- Improved warning log for conditional visibility without default
- Datetime and time in table field

### Changed
- Pinned dmc >= 0.14.4 for datetime bugfix
- Renamed `EditableTable` to `Table`, `EditableTable` kept for backwards compatibility and deprecated
- Deprecation warning message for ModelList and EditableTable
- Use dmc 0.14.4 `readOnly` wherever possible rather than the custom made read_only renderer

### Fixed
- Cannot edit key on Dict fields in read_only mode.

## [0.4.0] - 2024-08-16
### Added
- Possibility to set default repr type and kwargs directly in the pydantic model using repr_type and repr_kwargs

## [0.3.6] - 2024-08-14
### Added
- Date an number columns have the proper filter in the editable table

### Fixed
- Filtering the editable table does not remove the data from the form

## [0.3.5] - 2024-07-19
### Fixed
- Nested dict fields were not working and are fixed with added tests

## [0.3.4] - 2024-07-14
### Fixed
- Minor fix for list fields iwht recent discriminated union fixes

## [0.3.3] - 2024-07-13
### Fixed
- Discriminated unions can now have nested models within them
- Discriminated unions can now be part of nested models

### Changed
- Checkbox and switch now have a default of False rather than None
- Changed warning to debug log about ignored args

## [0.3.2] - 2024-07-05
### Fixed
- Remove the need to model_dump("json") in get_model_value which was breaking the fields.List item name str render
- Fixed usage.py on discriminated model

## [0.3.1] - 2024-06-27
### Fixed
- Fixed issues with list fields not updating ids properly
- Fixed from_form_data issue

## [0.3.0] - 2024-06-25
### Changed
- Hidden fields (from conditional visibility) are not returned in form data

### Added
- New `from_form_data` function allowing to use default values on validation error.
- Added `from_form_data` and `get_model_cls` to the main dash_pydantic_form namespace.

## [0.2.2] - 2024-06-25
### Fixed
- Fixed an issue in get_subitem that didn't get the right value for list of scalars

## [0.2.1] - 2024-06-17
### Fixed
- Added missing scalar option for fields.Dict
- Fixed issue with updating modal text in fields.Dict

## [0.2.0] - 2024-06-16
### Added
- Dict field to allow dict[str, scalar] and dict[str, model] field types

### Changed
- Renamed ModelList to List as it allows to do scalar lists as well. ModelList is kept for backwards compatibility

## [0.1.19] - 2024-06-01
### Fixed
- Rm unused dependency flatdict

## [0.1.18] - 2024-06-01
### Fixed
- Issue with ModelList accordion render whereby AccordionItems have the same value
- Issue with scalar list whereby React hydration was messing things, fixed by adding a unique key

## [0.1.17] - 2024-06-01
### Changed
- ModelList add/delete is now done clientside.

## [0.1.16] - 2024-06-01
### Changed
- Improved ModelList styling.

## [0.1.15] - 2024-06-01
### Fixed
- Better handling of ids on the model list when deleting items in the middle of the list.

## [0.1.14] - 2024-06-01
### Added
- List of scalar barebone working, defaulting to the right input for str, numbers, datetimes.

## [0.1.12] - 2024-05-24
### Added
- Allow passing errors to the form to add to inputs, use `Output(ModelForm.ids.errors(MATCH, MATCH), "data")`
- `debounce_inputs` ModelForm argument allowing to debounce all debounce-able fields at once
- Allow passing `input_kwargs` via extra arguments to the field_repr's init

## [0.1.11] - 2024-05-23
### Added
- read_only option on the ModelForm to simply dislpay the values

## [0.1.10] - 2024-05-22
### Added
- fields.Datetime leveraging dmc.DateTimePicker
  NOTE: the PM times are not working atm but a fix is incoming, workaround is to wrap the app with a DatesProvider with timezone=UTC
- ModelForm container_kwargs to pass kwargs to the wrapping Div

### Changed
- fields.Date now leverages dmc.DateInput to allow manually typing the date
- EditableTable now allows to stop editing on click outside

## [0.1.8] - 2024-05-20
### Added
- ModelForm container_kwargs argument

## [0.1.7] - 2024-05-20
### Changed
- Use container query to ensure the columns shrink when the form container is small

## [0.1.6] - 2024-05-20
### Changed
- Always store form specs in in a `ids.form_specs_store`, not just for discriminated unions

## [0.1.5] - 2024-05-20
### Changed
- BREAKING: Moved `excluded_fields` from `Sections` to `ModelForm`

## [0.1.4] - 2024-05-19
### Added
- Allow form submit on Enter press (optional as it may break some field renders and more complex forms)

## [0.1.3] - 2024-05-16
### Added
- Discriminated Model union #2

## [0.1.2] - 2024-05-16
### Added
- MarkdownField
- Fields auto-generated docstrings

## Changed
- Allow Python>=3.10,<3.13 #1

## [0.1.0] - 2024-05-13
### Added
- Working initial version<|MERGE_RESOLUTION|>--- conflicted
+++ resolved
@@ -5,13 +5,11 @@
 and this project adheres to [Semantic Versioning](https://semver.org/spec/v2.0.0.html).
 
 ## [Unreleased]
-<<<<<<< HEAD
 ### Changed
 - For list items, display the 'name' attribute if it exists before it is synced with callbacks
-=======
+
 ### Fixed
 - Use SerializeAsAny on `form_layout` attribute of List and Model fields
->>>>>>> 5cb6cf72
 
 ## [0.15.1] - 2025-03-26
 ### Fixed
