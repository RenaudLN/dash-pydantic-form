--- conflicted
+++ resolved
@@ -5,14 +5,12 @@
 and this project adheres to [Semantic Versioning](https://semver.org/spec/v2.0.0.html).
 
 ## [Unreleased]
-<<<<<<< HEAD
 ### Added
 - Possibility to omit ``aio_id`` and/or ``form_id`` in ``ModelForm``'s instanciation so they get auto-generated
 - Possibility to use the ModelForm instance ids in a callback
-=======
+
 ### Fixed
 - Table fields required cells are not highlighted when '0' is input
->>>>>>> eb5855a8
 
 ## [0.10.1] - 2024-12-16
 ### Fixed
