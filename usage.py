import json
from datetime import date, datetime
from enum import Enum
from typing import Literal

import dash_mantine_components as dmc
from dash import MATCH, Dash, Input, Output, State, _dash_renderer, callback, clientside_callback
from dash_iconify import DashIconify
from pydantic import BaseModel, Field, ValidationError

from dash_pydantic_form import FormSection, ModelForm, Sections, fields, get_model_cls, ids
from dash_pydantic_form.utils import SEP

_dash_renderer._set_react_version("18.2.0")
app = Dash(
    __name__,
    external_stylesheets=[
        "https://unpkg.com/@mantine/dates@7/styles.css",
        "https://unpkg.com/@mantine/code-highlight@7/styles.css",
        "https://unpkg.com/@mantine/charts@7/styles.css",
        "https://unpkg.com/@mantine/carousel@7/styles.css",
        "https://unpkg.com/@mantine/notifications@7/styles.css",
        "https://unpkg.com/@mantine/nprogress@7/styles.css",
    ],
)

server = app.server


class Office(Enum):
    """Office enum."""

    AU = "au"
    FR = "fr"
    UK = "uk"


class Species(Enum):
    """Species enum."""

    CAT = "cat"
    DOG = "dog"


class Pet(BaseModel):
    """Pet model."""

    name: str = Field(title="Name", description="Name of the pet")
    species: Species = Field(title="Species", description="Species of the pet")
    dob: date | None = Field(title="Date of birth", description="Date of birth of the pet", default=None)
    alive: bool = Field(title="Alive", description="Is the pet alive", default=True)

    def __str__(self) -> str:
        """String representation."""
        return str(self.name)


class Desk(BaseModel):
    """Desk model."""

    height: int = Field(title="Height", description="Height of the desk", ge=0)
    material: str = Field(title="Material", description="Material of the desk")


class WorkStation(BaseModel):
    """Work station model."""

    has_desk: bool = Field(title="Has desk")
    has_monitor: bool = Field(title="Has monitor")
    desk: Desk | None = Field(
        title="Desk",
        default=None,
        json_schema_extra={"repr_kwargs": {"visible": ("has_desk", "==", True)}},
    )


class HomeOffice(BaseModel):
    """Home office model."""

    type: Literal["home_office"] = Field(
        json_schema_extra={
            "repr_type": "RadioItems",
            "repr_kwargs": {"options_labels": {"home_office": "Home", "work_office": "Work"}},
        },
    )
    has_workstation: bool = Field(title="Has workstation", description="Does the employee have a suitable workstation")
    workstation: WorkStation | None = Field(
        title="Workstation",
        default=None,
        json_schema_extra={"repr_kwargs": {"visible": ("has_workstation", "==", True)}},
    )


class WorkOffice(BaseModel):
    """Work office model."""

    type: Literal["work_office"] = Field(
        json_schema_extra={
            "repr_type": "RadioItems",
            "repr_kwargs": {"options_labels": {"home_office": "Home", "work_office": "Work"}},
        },
    )
    commute_time: int = Field(title="Commute time", description="Commute time in minutes", ge=0)


class Metadata(BaseModel):
    """Metadata model."""

    languages: list[Literal["fr", "en", "sp", "cn"]] = Field(
        title="Languages spoken",
        default_factory=list,
        json_schema_extra={
            "repr_type": "Checklist",
            "repr_kwargs": {"options_labels": {"fr": "French", "en": "English", "sp": "Spanish", "cn": "Chinese"}},
        },
    )
    siblings: int | None = Field(title="Siblings", default=None, ge=0)
    location: HomeOffice | WorkOffice | None = Field(title="Work location", default=None, discriminator="type")


class Employee(BaseModel):
    """Employee model."""

    name: str = Field(title="Name", description="Name of the employee", min_length=2)
    age: int = Field(title="Age", description="Age of the employee, starting from their birth", ge=18)
    mini_bio: str | None = Field(
        title="Mini bio",
        description="Short bio of the employee",
        default=None,
        json_schema_extra={"repr_type": "Markdown"},
    )
    joined: datetime = Field(title="Joined", description="Date when the employee joined the company")
    office: Office = Field(
        title="Office",
        description="Office of the employee",
        json_schema_extra={
            "repr_type": "RadioItems",
            "repr_kwargs": {"options_labels": {"au": "Australia", "fr": "France", "uk": "United Kingdom"}},
        },
    )
    metadata: Metadata | None = Field(title="Employee metadata", default=None)
    pets: list[Pet] = Field(title="Pets", description="Employee pets", default_factory=list)
<<<<<<< HEAD
    test: list = Field(title="Test", default_factory=lambda: [["a", "b", "c"], []])
=======
    jobs: list[str] = Field(
        title="Past jobs", description="List of previous jobs the employee has held", default_factory=list
    )
>>>>>>> 5354e311


bob = Employee(
    name="Bob",
    age=30,
    joined="2020-01-01",
    mini_bio="### Birth\nSomething something\n\n### Education\nCollege",
    office="au",
    metadata={
        "languages": ["fr", "en"],
        "siblings": 2,
        "location": {"type": "home_office", "has_workstation": True},
    },
    pets=[{"name": "Rex", "species": "cat"}],
    jobs=["Engineer", "Lawyer"],
)


AIO_ID = "home"
FORM_ID = "Bob"

app.layout = dmc.MantineProvider(
<<<<<<< HEAD
    defaultColorScheme="dark",
=======
    id="mantine-provider",
    defaultColorScheme="auto",
>>>>>>> 5354e311
    children=dmc.AppShell(
        [
            dmc.AppShellMain(
                dmc.Container(
                    [
                        dmc.Group(
                            [
                                dmc.Title("Dash Pydantic form", order=3),
                                dmc.Switch(
                                    offLabel=DashIconify(icon="radix-icons:moon", height=18),
                                    onLabel=DashIconify(icon="radix-icons:sun", height=18),
                                    size="md",
                                    color="yellow",
                                    persistence=True,
                                    checked=True,
                                    id="scheme-switch",
                                ),
                            ],
                            align="center",
                            justify="space-between",
                            mb="1rem",
                        ),
                        ModelForm(
                            # Employee,
                            bob,
                            AIO_ID,
                            FORM_ID,
                            # read_only=True,
                            # submit_on_enter=True,
                            # debounce_inputs=200,
                            fields_repr={
                                "name": {"placeholder": "Enter your name"},
                                "metadata": {
                                    "render_type": "accordion",
                                    "visible": ("_root_:office", "==", "au"),
                                },
                                "pets": fields.Table(
                                    fields_repr={
                                        "species": {"options_labels": {"dog": "Dog", "cat": "Cat"}},
                                    },
                                    table_height=200,
                                ),
<<<<<<< HEAD
                                "location": {
                                    "fields_repr": {
                                        "type": fields.RadioItems(
                                            options_labels={"home_office": "Home", "work_office": "Work"}
                                        )
                                    },
                                },
                                "test": fields.TransferList(
                                    placeholder="No items",
                                    nothing_found="Nothing found",
                                    options_labels={"a": "A", "b": "B", "c": "C"},
                                ),
=======
                                "jobs": {"placeholder": "A job name"},
>>>>>>> 5354e311
                            },
                            sections=Sections(
                                sections=[
                                    FormSection(name="General", fields=["name", "age", "mini_bio"], default_open=True),
                                    FormSection(
                                        name="HR",
                                        fields=["office", "joined", "location", "metadata"],
                                        default_open=True,
                                    ),
                                    FormSection(name="Other", fields=["pets", "jobs"], default_open=True),
                                ],
                                render="accordion",
                            ),
                        ),
                    ],
                    pt="1rem",
                )
            ),
            dmc.AppShellAside(
                dmc.ScrollArea(
                    dmc.Text(
                        id=ids.form_dependent_id("output", AIO_ID, FORM_ID),
                        style={"whiteSpace": "pre-wrap"},
                        p="1rem 0.5rem",
                    ),
                ),
            ),
        ],
        aside={"width": 350},
    ),
)


@callback(
    Output(ids.form_dependent_id("output", MATCH, MATCH), "children"),
    Output(ModelForm.ids.errors(MATCH, MATCH), "data"),
    Input(ModelForm.ids.main(MATCH, MATCH), "data"),
    State(ModelForm.ids.model_store(MATCH, MATCH), "data"),
    prevent_initial_call=True,
)
def display(form_data, model_name):
    """Display form data."""
    children = dmc.Stack(
        [
            dmc.Text("Form data", mb="-0.5rem", fw=600),
            dmc.Code(
                json.dumps(form_data, indent=2),
            ),
        ]
    )
    errors = None
    try:
        model_cls = get_model_cls(model_name)
        item = model_cls.model_validate(form_data)
        children.children[1].children = item.model_dump_json(indent=2)
    except ValidationError as e:
        children.children.extend(
            [
                dmc.Text("Validation errors", mb="-0.5rem", fw=500, c="red"),
                dmc.List(
                    [
                        dmc.ListItem(
                            [SEP.join([str(x) for x in error["loc"]]), f" : {error['msg']}, got {error['input']}"],
                        )
                        for error in e.errors()
                    ],
                    size="sm",
                    c="red",
                ),
            ]
        )
        errors = None
        errors = {SEP.join([str(x) for x in error["loc"]]): error["msg"] for error in e.errors()}

    return children, errors


clientside_callback(
    """(isLightMode) => isLightMode ? 'light' : 'dark'""",
    Output("mantine-provider", "forceColorScheme"),
    Input("scheme-switch", "checked"),
    prevent_initial_callback=True,
)


if __name__ == "__main__":
    app.run_server(debug=True)<|MERGE_RESOLUTION|>--- conflicted
+++ resolved
@@ -140,13 +140,10 @@
     )
     metadata: Metadata | None = Field(title="Employee metadata", default=None)
     pets: list[Pet] = Field(title="Pets", description="Employee pets", default_factory=list)
-<<<<<<< HEAD
     test: list = Field(title="Test", default_factory=lambda: [["a", "b", "c"], []])
-=======
     jobs: list[str] = Field(
         title="Past jobs", description="List of previous jobs the employee has held", default_factory=list
     )
->>>>>>> 5354e311
 
 
 bob = Employee(
@@ -169,12 +166,8 @@
 FORM_ID = "Bob"
 
 app.layout = dmc.MantineProvider(
-<<<<<<< HEAD
-    defaultColorScheme="dark",
-=======
     id="mantine-provider",
     defaultColorScheme="auto",
->>>>>>> 5354e311
     children=dmc.AppShell(
         [
             dmc.AppShellMain(
@@ -217,22 +210,12 @@
                                     },
                                     table_height=200,
                                 ),
-<<<<<<< HEAD
-                                "location": {
-                                    "fields_repr": {
-                                        "type": fields.RadioItems(
-                                            options_labels={"home_office": "Home", "work_office": "Work"}
-                                        )
-                                    },
-                                },
                                 "test": fields.TransferList(
                                     placeholder="No items",
                                     nothing_found="Nothing found",
                                     options_labels={"a": "A", "b": "B", "c": "C"},
                                 ),
-=======
                                 "jobs": {"placeholder": "A job name"},
->>>>>>> 5354e311
                             },
                             sections=Sections(
                                 sections=[
