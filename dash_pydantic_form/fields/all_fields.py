--- conflicted
+++ resolved
@@ -22,11 +22,8 @@
 from .list_field import ListField as List
 from .markdown_field import MarkdownField as Markdown
 from .model_field import ModelField as Model
-<<<<<<< HEAD
-from .model_list_field import ModelListField as ModelList
+from .table_field import TableField as Table
 from .transferlist_field import TransferListField as TransferList
-=======
-from .table_field import TableField as Table
 
 
 def deprecated_field_factory(name: str, base_class: type):
@@ -45,7 +42,6 @@
 # Backwards compatibility
 ModelList = deprecated_field_factory("ModelList", List)
 EditableTable = deprecated_field_factory("EditableTable", Table)
->>>>>>> 5354e311
 
 __all__ = [
     "Checkbox",
